--- conflicted
+++ resolved
@@ -1,23 +1,10 @@
-<<<<<<< HEAD
-"""Code for the main module of the system, the AI-TAC network"""
-=======
 """Main AITAC model"""
->>>>>>> c866af9b
 import torch
 from torch import nn
 import torch.nn.functional as F
 import torch.utils.data
 
 # Convolutional neural network
-<<<<<<< HEAD
-class ConvNet(nn.Module):
-    """
-    Defining the convolutional network structure
-    """
-    def __init__(self, num_classes, num_filters):
-        super().__init__()
-
-=======
 class AITAC(nn.Module):
     """Main AITAC model
     """
@@ -25,7 +12,6 @@
         """Main AITAC model
         """
         super().__init__()
->>>>>>> c866af9b
         # for layer one, separate convolution and relu step from maxpool and batch normalization
         # to extract convolutional filters
         self.layer1_conv = nn.Sequential(
@@ -40,14 +26,9 @@
         self.layer1_process = nn.Sequential(
             nn.MaxPool2d(kernel_size=(1,3), stride=(1,3), padding=(0,1)),
             nn.BatchNorm2d(num_filters))
-<<<<<<< HEAD
-
-        self.conv2 = nn.Sequential(
-=======
         self.layer2_conv = nn.Sequential(
             # padding is done in forward method along 1 dimension only, 
             # Conv2D would do in both dimensions
->>>>>>> c866af9b
             nn.Conv2d(in_channels=num_filters,
                       out_channels=200,
                       kernel_size=(1, 11),
@@ -56,14 +37,9 @@
             nn.ReLU(),
             nn.MaxPool2d(kernel_size=(1,4), stride=(1,4), padding=(0,1)),
             nn.BatchNorm2d(200))
-<<<<<<< HEAD
-
-        self.conv3 = nn.Sequential(
-=======
         self.layer3_conv = nn.Sequential(
             # padding is done in forward method along 1 dimension only, 
             # Conv2D would do in both dimensions
->>>>>>> c866af9b
             nn.Conv2d(in_channels=200,
                       out_channels=200,
                       kernel_size=(1, 7),
@@ -72,49 +48,23 @@
             nn.ReLU(),
             nn.MaxPool2d(kernel_size=(1, 4), stride=(1,4), padding=(0,1)),
             nn.BatchNorm2d(200))
-<<<<<<< HEAD
-
-        self.linear1 = nn.Sequential(
-=======
-        self.layer3_lin = nn.Sequential(
->>>>>>> c866af9b
+        self.layer4_lin = nn.Sequential(
             nn.Linear(in_features=1000,
                       out_features=1000),
             nn.ReLU(),
             nn.Dropout(p=0.03))
-<<<<<<< HEAD
-
-        self.linear2 = nn.Sequential(
-=======
-        self.layer3_lin = nn.Sequential(
->>>>>>> c866af9b
+        self.layer5_lin = nn.Sequential(
             nn.Linear(in_features=1000,
                       out_features=1000),
             nn.ReLU(),
             nn.Dropout(p=0.03))
-<<<<<<< HEAD
-
-        self.linear_last = nn.Sequential(
-=======
-        self.layer3_lin = nn.Sequential(
->>>>>>> c866af9b
+        self.layer6_lin = nn.Sequential(
                 nn.Linear(in_features=1000,
                           out_features=num_classes))#,
                 #nn.Sigmoid())
 
 
     def forward(self, data_in):
-<<<<<<< HEAD
-        """
-        Forward pass with padding for some reason
-        """
-        # add channel dimension to input so that it has [batch, channel, height, width]
-        data_in = torch.unsqueeze(data_in, 1)
-
-        # Run convolutional layers
-        # padding the last dimension (width) from both sides
-        # why here?
-=======
         """Forward pass
         Parameters
         ----------
@@ -127,101 +77,10 @@
         # Run convolutional layers
         # padding - last dimension goes first,
         # done here so that it is added along one dimension only
->>>>>>> c866af9b
         data_in = F.pad(data_in, (9, 9), mode='constant', value=0)
         out = self.layer1_conv(data_in)
         activations = torch.squeeze(out)
         out = self.layer1_process(out)
-<<<<<<< HEAD
-
-        out = F.pad(out, (5, 5), mode='constant', value=0)
-        out = self.conv2(out)
-
-        out = F.pad(out, (3, 3), mode='constant', value=0)
-        out = self.conv3(out)
-
-        # Flatten output of convolutional layers
-        out = out.view(out.size()[0], -1)
-
-        # run fully connected layers
-        out = self.linear1(out)
-        out = self.linear2(out)
-        predictions = self.linear_last(out)
-
-        activations, act_index = torch.max(activations, dim=2)
-
-        return predictions, activations, act_index
-
-# define model for extracting motifs from first convolutional layer
-# and determining importance of each filter on prediction
-class MotifExtractionCNN(nn.Module):
-    """
-    Class to extract motifs
-    """
-    def __init__(self, original_model):
-        """
-        This seems to be the same as above, inheritance of some sort
-        """
-        super().__init__()
-        self.layer1_conv = nn.Sequential(*list(original_model.children())[0])
-        self.layer1_process = nn.Sequential(*list(original_model.children())[1])
-        self.layer2 = nn.Sequential(*list(original_model.children())[2])
-        self.layer3 = nn.Sequential(*list(original_model.children())[3])
-
-        self.layer4 = nn.Sequential(*list(original_model.children())[4])
-        self.layer5 = nn.Sequential(*list(original_model.children())[5])
-        self.layer6 = nn.Sequential(*list(original_model.children())[6])
-
-
-    def forward(self, data_in, num_filters):
-        """
-        same as above it seems, plus something about the filters
-        """
-        # duplicated code
-        # add dummy dimension to input (for num channels=1)
-        data_in = torch.unsqueeze(data_in, 1)
-
-        # Run convolutional layers
-        # padding - last dimension goes first
-        data_in = F.pad(data_in, (9, 9), mode='constant', value=0)
-        out= self.layer1_conv(data_in)
-        layer1_activations = torch.squeeze(out)
-
-        # do maxpooling and batch normalization for layer 1
-        layer1_out = self.layer1_process(out)
-        layer1_out = F.pad(layer1_out, (5, 5), mode='constant', value=0)
-
-        # calculate average activation by filter for the whole batch
-        filter_means_batch = layer1_activations.mean(0).mean(1)
-
-        # run all other layers with 1 filter left out at a time
-        batch_size = layer1_out.shape[0]
-        predictions = torch.zeros(batch_size, num_filters,  81)
-
-        for i in range(num_filters):
-            # modify filter i of first layer output
-            filter_input = layer1_out.clone()
-
-            filter_input[:,i,:,:] = filter_input.new_full((batch_size, 1, 94), fill_value=filter_means_batch[i])
-
-            out = self.layer2(filter_input)
-            out = F.pad(out, (3, 3), mode='constant', value=0)
-            out = self.layer3(out)
-
-            # Flatten output of convolutional layers
-            out = out.view(out.size()[0], -1)
-
-            # run fully connected layers
-            out = self.layer4(out)
-            out = self.layer5(out)
-            out = self.layer6(out)
-
-            predictions[:,i,:] = out
-
-            _, act_index = torch.max(layer1_activations, dim=2)
-
-        return predictions, layer1_activations, act_index
-=======
         out = F.pad(out, (5, 5), mode='constant', value=0)
         out = self.layer2_conv(out)
         out = F.pad(out, (3, 3), mode='constant', value=0)
@@ -229,10 +88,9 @@
         # Flatten output of convolutional layers
         out = out.view(out.size()[0], -1)
         # run fully connected layers
-        out = self.layer3_lin(out)
-        out = self.layer3_lin(out)
-        predictions = self.layer3_lin(out)
+        out = self.layer4_lin(out)
+        out = self.layer5_lin(out)
+        predictions = self.layer6_lin(out)
         activations, act_index = torch.max(activations, dim=2)
 
-        return predictions, activations, act_index
->>>>>>> c866af9b
+        return predictions, activations, act_index